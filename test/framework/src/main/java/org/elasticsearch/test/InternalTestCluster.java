/*
 * Licensed to Elasticsearch under one or more contributor
 * license agreements. See the NOTICE file distributed with
 * this work for additional information regarding copyright
 * ownership. Elasticsearch licenses this file to you under
 * the Apache License, Version 2.0 (the "License"); you may
 * not use this file except in compliance with the License.
 * You may obtain a copy of the License at
 *
 *    http://www.apache.org/licenses/LICENSE-2.0
 *
 * Unless required by applicable law or agreed to in writing,
 * software distributed under the License is distributed on an
 * "AS IS" BASIS, WITHOUT WARRANTIES OR CONDITIONS OF ANY
 * KIND, either express or implied.  See the License for the
 * specific language governing permissions and limitations
 * under the License.
 */
package org.elasticsearch.test;

import com.carrotsearch.randomizedtesting.RandomizedTest;
import com.carrotsearch.randomizedtesting.SeedUtils;
import com.carrotsearch.randomizedtesting.SysGlobals;
import com.carrotsearch.randomizedtesting.generators.RandomInts;
import com.carrotsearch.randomizedtesting.generators.RandomPicks;
import com.carrotsearch.randomizedtesting.generators.RandomStrings;
import org.apache.lucene.store.StoreRateLimiting;
import org.apache.lucene.util.IOUtils;
import org.elasticsearch.ElasticsearchException;
import org.elasticsearch.Version;
import org.elasticsearch.action.admin.cluster.node.stats.NodeStats;
import org.elasticsearch.action.admin.indices.stats.CommonStatsFlags;
import org.elasticsearch.action.admin.indices.stats.CommonStatsFlags.Flag;
import org.elasticsearch.client.Client;
import org.elasticsearch.client.transport.TransportClient;
import org.elasticsearch.cluster.ClusterName;
import org.elasticsearch.cluster.ClusterState;
import org.elasticsearch.cluster.action.index.MappingUpdatedAction;
import org.elasticsearch.cluster.metadata.IndexMetaData;
import org.elasticsearch.cluster.node.DiscoveryNode;
import org.elasticsearch.cluster.node.DiscoveryNodeService;
import org.elasticsearch.cluster.node.DiscoveryNodes;
import org.elasticsearch.cluster.routing.OperationRouting;
import org.elasticsearch.cluster.routing.ShardRouting;
import org.elasticsearch.cluster.routing.allocation.decider.DiskThresholdDecider;
import org.elasticsearch.cluster.routing.allocation.decider.ThrottlingAllocationDecider;
import org.elasticsearch.cluster.service.ClusterService;
import org.elasticsearch.common.Nullable;
import org.elasticsearch.common.Strings;
import org.elasticsearch.common.breaker.CircuitBreaker;
import org.elasticsearch.common.io.FileSystemUtils;
import org.elasticsearch.common.lease.Releasables;
import org.elasticsearch.common.logging.ESLogger;
import org.elasticsearch.common.logging.Loggers;
import org.elasticsearch.common.settings.Settings;
import org.elasticsearch.common.settings.Settings.Builder;
import org.elasticsearch.common.transport.InetSocketTransportAddress;
import org.elasticsearch.common.transport.TransportAddress;
import org.elasticsearch.common.unit.ByteSizeUnit;
import org.elasticsearch.common.unit.ByteSizeValue;
import org.elasticsearch.common.unit.TimeValue;
import org.elasticsearch.common.util.PageCacheRecycler;
import org.elasticsearch.common.util.concurrent.EsExecutors;
import org.elasticsearch.common.util.concurrent.ThreadContext;
import org.elasticsearch.discovery.DiscoverySettings;
import org.elasticsearch.env.Environment;
import org.elasticsearch.env.NodeEnvironment;
import org.elasticsearch.http.HttpServerTransport;
import org.elasticsearch.index.Index;
import org.elasticsearch.index.IndexService;
import org.elasticsearch.index.engine.CommitStats;
import org.elasticsearch.index.engine.Engine;
import org.elasticsearch.index.shard.IndexShard;
import org.elasticsearch.index.shard.ShardId;
import org.elasticsearch.index.store.IndexStoreConfig;
import org.elasticsearch.indices.IndicesService;
import org.elasticsearch.indices.breaker.CircuitBreakerService;
import org.elasticsearch.indices.breaker.HierarchyCircuitBreakerService;
import org.elasticsearch.indices.fielddata.cache.IndicesFieldDataCache;
import org.elasticsearch.indices.recovery.RecoverySettings;
import org.elasticsearch.node.MockNode;
import org.elasticsearch.node.Node;
import org.elasticsearch.node.service.NodeService;
import org.elasticsearch.plugins.Plugin;
import org.elasticsearch.script.ScriptService;
import org.elasticsearch.search.SearchService;
import org.elasticsearch.test.disruption.ServiceDisruptionScheme;
import org.elasticsearch.test.transport.AssertingLocalTransport;
import org.elasticsearch.test.transport.MockTransportService;
import org.elasticsearch.transport.Transport;
import org.elasticsearch.transport.TransportService;
import org.elasticsearch.transport.TransportSettings;
import org.elasticsearch.transport.netty.NettyTransport;
import org.junit.Assert;

import java.io.Closeable;
import java.io.IOException;
import java.net.InetSocketAddress;
import java.nio.file.Path;
import java.util.ArrayList;
import java.util.Arrays;
import java.util.Collection;
import java.util.Collections;
import java.util.HashMap;
import java.util.HashSet;
import java.util.Iterator;
import java.util.List;
import java.util.Map;
import java.util.NavigableMap;
import java.util.Random;
import java.util.Set;
import java.util.TreeMap;
import java.util.concurrent.ExecutionException;
import java.util.concurrent.ExecutorService;
import java.util.concurrent.Future;
import java.util.concurrent.TimeUnit;
import java.util.concurrent.atomic.AtomicBoolean;
import java.util.concurrent.atomic.AtomicInteger;
import java.util.function.Function;
import java.util.function.Predicate;
import java.util.stream.Collectors;
import java.util.stream.Stream;

import static org.apache.lucene.util.LuceneTestCase.TEST_NIGHTLY;
import static org.apache.lucene.util.LuceneTestCase.rarely;
import static org.elasticsearch.test.ESTestCase.assertBusy;
import static org.elasticsearch.test.hamcrest.ElasticsearchAssertions.assertNoTimeout;
import static org.hamcrest.Matchers.equalTo;
import static org.hamcrest.Matchers.greaterThan;
import static org.hamcrest.Matchers.greaterThanOrEqualTo;
import static org.junit.Assert.assertThat;
import static org.junit.Assert.fail;

/**
 * InternalTestCluster manages a set of JVM private nodes and allows convenient access to them.
 * The cluster supports randomized configuration such that nodes started in the cluster will
 * automatically load asserting services tracking resources like file handles or open searchers.
 * <p>
 * The Cluster is bound to a test lifecycle where tests must call {@link #beforeTest(java.util.Random, double)} and
 * {@link #afterTest()} to initialize and reset the cluster in order to be more reproducible. The term "more" relates
 * to the async nature of Elasticsearch in combination with randomized testing. Once Threads and asynchronous calls
 * are involved reproducibility is very limited. This class should only be used through {@link ESIntegTestCase}.
 * </p>
 */
public final class InternalTestCluster extends TestCluster {

    private final ESLogger logger = Loggers.getLogger(getClass());

    /**
     * The number of ports in the range used for this JVM
     */
    public static final int PORTS_PER_JVM = 100;

    /**
     * The number of ports in the range used for this cluster
     */
    public static final int PORTS_PER_CLUSTER = 20;

    private static final int GLOBAL_TRANSPORT_BASE_PORT = 9300;
    private static final int GLOBAL_HTTP_BASE_PORT = 19200;

    private static final int JVM_ORDINAL = Integer.parseInt(System.getProperty(SysGlobals.CHILDVM_SYSPROP_JVM_ID, "0"));

    /**
     * a per-JVM unique offset to be used for calculating unique port ranges.
     */
    public static final int JVM_BASE_PORT_OFFSET = PORTS_PER_JVM * (JVM_ORDINAL + 1);

    private static final AtomicInteger clusterOrdinal = new AtomicInteger();
    private final int CLUSTER_BASE_PORT_OFFSET = JVM_BASE_PORT_OFFSET + (clusterOrdinal.getAndIncrement() * PORTS_PER_CLUSTER) % PORTS_PER_JVM;

    public final int TRANSPORT_BASE_PORT = GLOBAL_TRANSPORT_BASE_PORT + CLUSTER_BASE_PORT_OFFSET;
    public final int HTTP_BASE_PORT = GLOBAL_HTTP_BASE_PORT + CLUSTER_BASE_PORT_OFFSET;


    static final int DEFAULT_LOW_NUM_MASTER_NODES = 1;
    static final int DEFAULT_HIGH_NUM_MASTER_NODES = 3;

    static final int DEFAULT_MIN_NUM_DATA_NODES = 1;
    static final int DEFAULT_MAX_NUM_DATA_NODES = TEST_NIGHTLY ? 6 : 3;

    static final int DEFAULT_NUM_CLIENT_NODES = -1;
    static final int DEFAULT_MIN_NUM_CLIENT_NODES = 0;
    static final int DEFAULT_MAX_NUM_CLIENT_NODES = 1;

    static final boolean DEFAULT_ENABLE_HTTP_PIPELINING = true;

    /* sorted map to make traverse order reproducible, concurrent since we do checks on it not within a sync block */
    private final NavigableMap<String, NodeAndClient> nodes = new TreeMap<>();

    private final Set<Path> dataDirToClean = new HashSet<>();

    private final String clusterName;

    private final AtomicBoolean open = new AtomicBoolean(true);

    private final Settings defaultSettings;

    private AtomicInteger nextNodeId = new AtomicInteger(0);

    /* Each shared node has a node seed that is used to start up the node and get default settings
     * this is important if a node is randomly shut down in a test since the next test relies on a
     * fully shared cluster to be more reproducible */
    private final long[] sharedNodesSeeds;


    // if set to 0, data nodes will also assume the master role
    private final int numSharedDedicatedMasterNodes;

    private final int numSharedDataNodes;

    private final int numSharedCoordOnlyNodes;

    private final NodeConfigurationSource nodeConfigurationSource;

    private final ExecutorService executor;

    private final Collection<Class<? extends Plugin>> mockPlugins;

    /**
     * All nodes started by the cluster will have their name set to nodePrefix followed by a positive number
     */
    private final String nodePrefix;
    private final Path baseDir;

    private ServiceDisruptionScheme activeDisruptionScheme;
    private String nodeMode;
    private Function<Client, Client> clientWrapper;

    public InternalTestCluster(String nodeMode, long clusterSeed, Path baseDir,
                               boolean randomlyAddDedicatedMasters,
                               int minNumDataNodes, int maxNumDataNodes, String clusterName, NodeConfigurationSource nodeConfigurationSource, int numClientNodes,
                               boolean enableHttpPipelining, String nodePrefix, Collection<Class<? extends Plugin>> mockPlugins, Function<Client, Client> clientWrapper) {
        super(clusterSeed);
        if ("network".equals(nodeMode) == false && "local".equals(nodeMode) == false) {
            throw new IllegalArgumentException("Unknown nodeMode: " + nodeMode);
        }
        this.clientWrapper = clientWrapper;
        this.nodeMode = nodeMode;
        this.baseDir = baseDir;
        this.clusterName = clusterName;
        if (minNumDataNodes < 0 || maxNumDataNodes < 0) {
            throw new IllegalArgumentException("minimum and maximum number of data nodes must be >= 0");
        }

        if (maxNumDataNodes < minNumDataNodes) {
            throw new IllegalArgumentException("maximum number of data nodes must be >= minimum number of  data nodes");
        }

        Random random = new Random(clusterSeed);

        boolean useDedicatedMasterNodes = randomlyAddDedicatedMasters ? random.nextBoolean() : false;

        this.numSharedDataNodes = RandomInts.randomIntBetween(random, minNumDataNodes, maxNumDataNodes);
        assert this.numSharedDataNodes >= 0;

        if (numSharedDataNodes == 0) {
            this.numSharedCoordOnlyNodes = 0;
            this.numSharedDedicatedMasterNodes = 0;
        } else {
            if (useDedicatedMasterNodes) {
                if (random.nextBoolean()) {
                    // use a dedicated master, but only low number to reduce overhead to tests
                    this.numSharedDedicatedMasterNodes = DEFAULT_LOW_NUM_MASTER_NODES;
                } else {
                    this.numSharedDedicatedMasterNodes = DEFAULT_HIGH_NUM_MASTER_NODES;
                }
            } else {
                this.numSharedDedicatedMasterNodes = 0;
            }
            if (numClientNodes < 0) {
                this.numSharedCoordOnlyNodes = RandomInts.randomIntBetween(random, DEFAULT_MIN_NUM_CLIENT_NODES, DEFAULT_MAX_NUM_CLIENT_NODES);
            } else {
                this.numSharedCoordOnlyNodes = numClientNodes;
            }
        }
        assert this.numSharedCoordOnlyNodes >= 0;

        this.nodePrefix = nodePrefix;

        assert nodePrefix != null;
        this.mockPlugins = mockPlugins;

        sharedNodesSeeds = new long[numSharedDedicatedMasterNodes + numSharedDataNodes + numSharedCoordOnlyNodes];
        for (int i = 0; i < sharedNodesSeeds.length; i++) {
            sharedNodesSeeds[i] = random.nextLong();
        }

        logger.info("Setup InternalTestCluster [{}] with seed [{}] using [{}] dedicated masters, " +
                "[{}] (data) nodes and [{}] coord only nodes",
            clusterName, SeedUtils.formatSeed(clusterSeed),
            numSharedDedicatedMasterNodes, numSharedDataNodes, numSharedCoordOnlyNodes);
        this.nodeConfigurationSource = nodeConfigurationSource;
        Builder builder = Settings.builder();
        if (random.nextInt(5) == 0) { // sometimes set this
            // randomize (multi/single) data path, special case for 0, don't set it at all...
            final int numOfDataPaths = random.nextInt(5);
            if (numOfDataPaths > 0) {
                StringBuilder dataPath = new StringBuilder();
                for (int i = 0; i < numOfDataPaths; i++) {
                    dataPath.append(baseDir.resolve("d" + i).toAbsolutePath()).append(',');
                }
                builder.put(Environment.PATH_DATA_SETTING.getKey(), dataPath.toString());
            }
        }
        builder.put(Environment.PATH_SHARED_DATA_SETTING.getKey(), baseDir.resolve("custom"));
        builder.put(Environment.PATH_HOME_SETTING.getKey(), baseDir);
        builder.put(Environment.PATH_REPO_SETTING.getKey(), baseDir.resolve("repos"));
        builder.put(TransportSettings.PORT.getKey(), TRANSPORT_BASE_PORT + "-" + (TRANSPORT_BASE_PORT + PORTS_PER_CLUSTER));
        builder.put("http.port", HTTP_BASE_PORT + "-" + (HTTP_BASE_PORT + PORTS_PER_CLUSTER));
        builder.put(Node.NODE_MODE_SETTING.getKey(), nodeMode);
        builder.put("http.pipelining", enableHttpPipelining);
        if (Strings.hasLength(System.getProperty("tests.es.logger.level"))) {
            builder.put("logger.level", System.getProperty("tests.es.logger.level"));
        }
        if (Strings.hasLength(System.getProperty("es.logger.prefix"))) {
            builder.put("logger.prefix", System.getProperty("es.logger.prefix"));
        }
        // Default the watermarks to absurdly low to prevent the tests
        // from failing on nodes without enough disk space
        builder.put(DiskThresholdDecider.CLUSTER_ROUTING_ALLOCATION_LOW_DISK_WATERMARK_SETTING.getKey(), "1b");
        builder.put(DiskThresholdDecider.CLUSTER_ROUTING_ALLOCATION_HIGH_DISK_WATERMARK_SETTING.getKey(), "1b");
        if (TEST_NIGHTLY) {
            builder.put(ThrottlingAllocationDecider.CLUSTER_ROUTING_ALLOCATION_NODE_CONCURRENT_INCOMING_RECOVERIES_SETTING.getKey(), RandomInts.randomIntBetween(random, 5, 10));
            builder.put(ThrottlingAllocationDecider.CLUSTER_ROUTING_ALLOCATION_NODE_CONCURRENT_OUTGOING_RECOVERIES_SETTING.getKey(), RandomInts.randomIntBetween(random, 5, 10));
        } else if (random.nextInt(100) <= 90) {
            builder.put(ThrottlingAllocationDecider.CLUSTER_ROUTING_ALLOCATION_NODE_CONCURRENT_INCOMING_RECOVERIES_SETTING.getKey(), RandomInts.randomIntBetween(random, 2, 5));
            builder.put(ThrottlingAllocationDecider.CLUSTER_ROUTING_ALLOCATION_NODE_CONCURRENT_OUTGOING_RECOVERIES_SETTING.getKey(), RandomInts.randomIntBetween(random, 2, 5));
        }
        // always reduce this - it can make tests really slow
        builder.put(RecoverySettings.INDICES_RECOVERY_RETRY_DELAY_STATE_SYNC_SETTING.getKey(), TimeValue.timeValueMillis(RandomInts.randomIntBetween(random, 20, 50)));
        defaultSettings = builder.build();
        executor = EsExecutors.newScaling("test runner", 0, Integer.MAX_VALUE, 0, TimeUnit.SECONDS, EsExecutors.daemonThreadFactory("test_" + clusterName), new ThreadContext(Settings.EMPTY));
    }

    public static String configuredNodeMode() {
        Builder builder = Settings.builder();
        if (Strings.isEmpty(System.getProperty("tests.es.node.mode")) && Strings.isEmpty(System.getProperty("tests.node.local"))) {
            return "local"; // default if nothing is specified
        }
        if (Strings.hasLength(System.getProperty("tests.es.node.mode"))) {
            builder.put(Node.NODE_MODE_SETTING.getKey(), System.getProperty("tests.es.node.mode"));
        }
        if (Strings.hasLength(System.getProperty("tests.es.node.local"))) {
            builder.put(Node.NODE_LOCAL_SETTING.getKey(), System.getProperty("tests.es.node.local"));
        }
        if (DiscoveryNode.isLocalNode(builder.build())) {
            return "local";
        } else {
            return "network";
        }
    }

    @Override
    public String getClusterName() {
        return clusterName;
    }

    public String[] getNodeNames() {
        return nodes.keySet().toArray(Strings.EMPTY_ARRAY);
    }

    private boolean isLocalTransportConfigured() {
        return "local".equals(nodeMode);
    }

    private Settings getSettings(int nodeOrdinal, long nodeSeed, Settings others) {
        Builder builder = Settings.builder().put(defaultSettings)
            .put(getRandomNodeSettings(nodeSeed));
<<<<<<< HEAD
=======
        Settings interimSettings = builder.build();
        final String dataSuffix = getRoleSuffix(interimSettings);
        if (dataSuffix.isEmpty() == false) {
            // to make sure that a master node will not pick up on the data folder of a data only node
            // once restarted we append the role suffix to each path.
            String[] dataPath = Environment.PATH_DATA_SETTING.get(interimSettings).stream()
                .map(path -> path + dataSuffix).toArray(String[]::new);
            builder.putArray(Environment.PATH_DATA_SETTING.getKey(), dataPath);
        }
>>>>>>> 0a8afa2e
        Settings settings = nodeConfigurationSource.nodeSettings(nodeOrdinal);
        if (settings != null) {
            if (settings.get(ClusterName.CLUSTER_NAME_SETTING.getKey()) != null) {
                throw new IllegalStateException("Tests must not set a '" + ClusterName.CLUSTER_NAME_SETTING.getKey() + "' as a node setting set '" + ClusterName.CLUSTER_NAME_SETTING.getKey() + "': [" + settings.get(ClusterName.CLUSTER_NAME_SETTING.getKey()) + "]");
            }
            builder.put(settings);
        }
        if (others != null) {
            builder.put(others);
        }
        builder.put(ClusterName.CLUSTER_NAME_SETTING.getKey(), clusterName);
        return builder.build();
    }

    private Collection<Class<? extends Plugin>> getPlugins() {
        Set<Class<? extends Plugin>> plugins = new HashSet<>(nodeConfigurationSource.nodePlugins());
        plugins.addAll(mockPlugins);
        if (isLocalTransportConfigured() == false) {
            // this is crazy we must do this here...we should really just always be using local transport...
            plugins.remove(AssertingLocalTransport.TestPlugin.class);
        }
        return plugins;
    }

    private Settings getRandomNodeSettings(long seed) {
        Random random = new Random(seed);
        Builder builder = Settings.builder();
        if (isLocalTransportConfigured() == false) {
            builder.put(Transport.TRANSPORT_TCP_COMPRESS.getKey(), rarely(random));
        }
        if (random.nextBoolean()) {
            builder.put("cache.recycler.page.type", RandomPicks.randomFrom(random, PageCacheRecycler.Type.values()));
        }
        if (random.nextInt(10) == 0) { // 10% of the nodes have a very frequent check interval
            builder.put(SearchService.KEEPALIVE_INTERVAL_SETTING.getKey(), TimeValue.timeValueMillis(10 + random.nextInt(2000)));
        } else if (random.nextInt(10) != 0) { // 90% of the time - 10% of the time we don't set anything
            builder.put(SearchService.KEEPALIVE_INTERVAL_SETTING.getKey(), TimeValue.timeValueSeconds(10 + random.nextInt(5 * 60)));
        }
        if (random.nextBoolean()) { // sometimes set a
            builder.put(SearchService.DEFAULT_KEEPALIVE_SETTING.getKey(), TimeValue.timeValueSeconds(100 + random.nextInt(5 * 60)));
        }

        builder.put(EsExecutors.PROCESSORS_SETTING.getKey(), 1 + random.nextInt(3));
        if (random.nextBoolean()) {
            if (random.nextBoolean()) {
                builder.put("indices.fielddata.cache.size", 1 + random.nextInt(1000), ByteSizeUnit.MB);
            }
        }

        // randomize netty settings
        if (random.nextBoolean()) {
            builder.put(NettyTransport.WORKER_COUNT.getKey(), random.nextInt(3) + 1);
            builder.put(NettyTransport.CONNECTIONS_PER_NODE_RECOVERY.getKey(), random.nextInt(2) + 1);
            builder.put(NettyTransport.CONNECTIONS_PER_NODE_BULK.getKey(), random.nextInt(3) + 1);
            builder.put(NettyTransport.CONNECTIONS_PER_NODE_REG.getKey(), random.nextInt(6) + 1);
        }

        if (random.nextBoolean()) {
            builder.put(MappingUpdatedAction.INDICES_MAPPING_DYNAMIC_TIMEOUT_SETTING.getKey(), new TimeValue(RandomInts.randomIntBetween(random, 10, 30), TimeUnit.SECONDS));
        }

        if (random.nextInt(10) == 0) {
            builder.put(HierarchyCircuitBreakerService.REQUEST_CIRCUIT_BREAKER_TYPE_SETTING.getKey(), "noop");
            builder.put(HierarchyCircuitBreakerService.FIELDDATA_CIRCUIT_BREAKER_TYPE_SETTING.getKey(), "noop");
        }

        if (random.nextBoolean()) {
            if (random.nextInt(10) == 0) { // do something crazy slow here
                builder.put(IndexStoreConfig.INDICES_STORE_THROTTLE_MAX_BYTES_PER_SEC_SETTING.getKey(), new ByteSizeValue(RandomInts.randomIntBetween(random, 1, 10), ByteSizeUnit.MB));
            } else {
                builder.put(IndexStoreConfig.INDICES_STORE_THROTTLE_MAX_BYTES_PER_SEC_SETTING.getKey(), new ByteSizeValue(RandomInts.randomIntBetween(random, 10, 200), ByteSizeUnit.MB));
            }
        }
        if (random.nextBoolean()) {
            builder.put(IndexStoreConfig.INDICES_STORE_THROTTLE_TYPE_SETTING.getKey(), RandomPicks.randomFrom(random, StoreRateLimiting.Type.values()));
        }

        if (random.nextBoolean()) {
            if (random.nextInt(10) == 0) { // do something crazy slow here
                builder.put(RecoverySettings.INDICES_RECOVERY_MAX_BYTES_PER_SEC_SETTING.getKey(), new ByteSizeValue(RandomInts.randomIntBetween(random, 1, 10), ByteSizeUnit.MB));
            } else {
                builder.put(RecoverySettings.INDICES_RECOVERY_MAX_BYTES_PER_SEC_SETTING.getKey(), new ByteSizeValue(RandomInts.randomIntBetween(random, 10, 200), ByteSizeUnit.MB));
            }
        }

        if (random.nextBoolean()) {
            builder.put(NettyTransport.PING_SCHEDULE.getKey(), RandomInts.randomIntBetween(random, 100, 2000) + "ms");
        }

        if (random.nextBoolean()) {
            builder.put(ScriptService.SCRIPT_CACHE_SIZE_SETTING.getKey(), RandomInts.randomIntBetween(random, 0, 2000));
        }
        if (random.nextBoolean()) {
            builder.put(ScriptService.SCRIPT_CACHE_EXPIRE_SETTING.getKey(), TimeValue.timeValueMillis(RandomInts.randomIntBetween(random, 750, 10000000)));
        }

        return builder.build();
    }

    public static String clusterName(String prefix, long clusterSeed) {
        StringBuilder builder = new StringBuilder(prefix);
        final int childVM = RandomizedTest.systemPropertyAsInt(SysGlobals.CHILDVM_SYSPROP_JVM_ID, 0);
        builder.append("-CHILD_VM=[").append(childVM).append(']');
        builder.append("-CLUSTER_SEED=[").append(clusterSeed).append(']');
        // if multiple maven task run on a single host we better have an identifier that doesn't rely on input params
        builder.append("-HASH=[").append(SeedUtils.formatSeed(System.nanoTime())).append(']');
        return builder.toString();
    }

    private void ensureOpen() {
        if (!open.get()) {
            throw new RuntimeException("Cluster is already closed");
        }
    }

    private synchronized NodeAndClient getOrBuildRandomNode() {
        ensureOpen();
        NodeAndClient randomNodeAndClient = getRandomNodeAndClient();
        if (randomNodeAndClient != null) {
            return randomNodeAndClient;
        }
        NodeAndClient buildNode = buildNode();
        buildNode.node().start();
        publishNode(buildNode);
        return buildNode;
    }

    private synchronized NodeAndClient getRandomNodeAndClient() {
        return getRandomNodeAndClient(nc -> true);
    }


    private synchronized NodeAndClient getRandomNodeAndClient(Predicate<NodeAndClient> predicate) {
        ensureOpen();
        Collection<NodeAndClient> values = nodes.values().stream().filter(predicate).collect(Collectors.toCollection(ArrayList::new));
        if (!values.isEmpty()) {
            int whichOne = random.nextInt(values.size());
            for (NodeAndClient nodeAndClient : values) {
                if (whichOne-- == 0) {
                    return nodeAndClient;
                }
            }
        }
        return null;
    }

    /**
     * Ensures that at least <code>n</code> data nodes are present in the cluster.
     * if more nodes than <code>n</code> are present this method will not
     * stop any of the running nodes.
     */
    public void ensureAtLeastNumDataNodes(int n) {
        final List<Async<String>> asyncs = new ArrayList<>();
        synchronized (this) {
            int size = numDataNodes();
            for (int i = size; i < n; i++) {
                logger.info("increasing cluster size from {} to {}", size, n);
                if (numSharedDedicatedMasterNodes > 0) {
                    asyncs.add(startDataOnlyNodeAsync());
                } else {
                    asyncs.add(startNodeAsync());
                }
            }
        }
        try {
            for (Async<String> async : asyncs) {
                async.get();
            }
        } catch (Exception e) {
            throw new ElasticsearchException("failed to start nodes", e);
        }
        if (!asyncs.isEmpty()) {
            synchronized (this) {
                assertNoTimeout(client().admin().cluster().prepareHealth().setWaitForNodes(Integer.toString(nodes.size())).get());
            }
        }
    }

    /**
     * Ensures that at most <code>n</code> are up and running.
     * If less nodes that <code>n</code> are running this method
     * will not start any additional nodes.
     */
    public synchronized void ensureAtMostNumDataNodes(int n) throws IOException {
        int size = numDataNodes();
        if (size <= n) {
            return;
        }
        // prevent killing the master if possible and client nodes
        final Stream<NodeAndClient> collection =
            n == 0 ? nodes.values().stream() : nodes.values().stream().filter(new DataNodePredicate().and(new MasterNodePredicate(getMasterName()).negate()));
        final Iterator<NodeAndClient> values = collection.iterator();

        logger.info("changing cluster size from {} to {}, {} data nodes", size(), n + numSharedCoordOnlyNodes, n);
        Set<NodeAndClient> nodesToRemove = new HashSet<>();
        int numNodesAndClients = 0;
        while (values.hasNext() && numNodesAndClients++ < size - n) {
            NodeAndClient next = values.next();
            nodesToRemove.add(next);
            removeDisruptionSchemeFromNode(next);
            next.close();
        }
        for (NodeAndClient toRemove : nodesToRemove) {
            nodes.remove(toRemove.name);
        }
        if (!nodesToRemove.isEmpty() && size() > 0) {
            assertNoTimeout(client().admin().cluster().prepareHealth().setWaitForNodes(Integer.toString(nodes.size())).get());
        }
    }

    private NodeAndClient buildNode(Settings settings, Version version) {
        int ord = nextNodeId.getAndIncrement();
        return buildNode(ord, random.nextLong(), settings, version, false);
    }

    private NodeAndClient buildNode() {
        int ord = nextNodeId.getAndIncrement();
        return buildNode(ord, random.nextLong(), null, Version.CURRENT, false);
    }

    private NodeAndClient buildNode(int nodeId, long seed, Settings settings, Version version, boolean reuseExisting) {
        assert Thread.holdsLock(this);
        ensureOpen();
        settings = getSettings(nodeId, seed, settings);
        Collection<Class<? extends Plugin>> plugins = getPlugins();
        String name = buildNodeName(nodeId, settings);
        if (reuseExisting && nodes.containsKey(name)) {
            return nodes.get(name);
        } else {
            assert reuseExisting == true || nodes.containsKey(name) == false :
                "node name [" + name + "] already exists but not allowed to use it";
        }
        Settings finalSettings = Settings.builder()
            .put(Environment.PATH_HOME_SETTING.getKey(), baseDir) // allow overriding path.home
            .put(settings)
            .put("node.name", name)
            .put(DiscoveryNodeService.NODE_ID_SEED_SETTING.getKey(), seed)
            .build();
        MockNode node = new MockNode(finalSettings, version, plugins);
        return new NodeAndClient(name, node);
    }

    private String buildNodeName(int id, Settings settings) {
        String prefix = nodePrefix;
        prefix = prefix + getRoleSuffix(settings);
        return prefix + id;
    }

    /**
     * returns a suffix string based on the node role. If no explicit role is defined, the suffix will be empty
     */
    private String getRoleSuffix(Settings settings) {
        String suffix = "";
        if (Node.NODE_MASTER_SETTING.exists(settings) && Node.NODE_MASTER_SETTING.get(settings)) {
            suffix = suffix + DiscoveryNode.Role.MASTER.getAbbreviation();
        }
        if (Node.NODE_DATA_SETTING.exists(settings) && Node.NODE_DATA_SETTING.get(settings)) {
            suffix = suffix + DiscoveryNode.Role.DATA.getAbbreviation();
        }
        if (Node.NODE_MASTER_SETTING.exists(settings) && Node.NODE_MASTER_SETTING.get(settings) == false &&
            Node.NODE_DATA_SETTING.exists(settings) && Node.NODE_DATA_SETTING.get(settings) == false
            ) {
            suffix = suffix + "c";
        }
        return suffix;
    }

    /**
     * Returns the common node name prefix for this test cluster.
     */
    public String nodePrefix() {
        return nodePrefix;
    }

    @Override
    public synchronized Client client() {
        ensureOpen();
        /* Randomly return a client to one of the nodes in the cluster */
        return getOrBuildRandomNode().client(random);
    }

    /**
     * Returns a node client to a data node in the cluster.
     * Note: use this with care tests should not rely on a certain nodes client.
     */
    public synchronized Client dataNodeClient() {
        ensureOpen();
        /* Randomly return a client to one of the nodes in the cluster */
        return getRandomNodeAndClient(new DataNodePredicate()).client(random);
    }

    /**
     * Returns a node client to the current master node.
     * Note: use this with care tests should not rely on a certain nodes client.
     */
    public synchronized Client masterClient() {
        ensureOpen();
        NodeAndClient randomNodeAndClient = getRandomNodeAndClient(new MasterNodePredicate(getMasterName()));
        if (randomNodeAndClient != null) {
            return randomNodeAndClient.nodeClient(); // ensure node client master is requested
        }
        Assert.fail("No master client found");
        return null; // can't happen
    }

    /**
     * Returns a node client to random node but not the master. This method will fail if no non-master client is available.
     */
    public synchronized Client nonMasterClient() {
        ensureOpen();
        NodeAndClient randomNodeAndClient = getRandomNodeAndClient(new MasterNodePredicate(getMasterName()).negate());
        if (randomNodeAndClient != null) {
            return randomNodeAndClient.nodeClient(); // ensure node client non-master is requested
        }
        Assert.fail("No non-master client found");
        return null; // can't happen
    }

    /**
     * Returns a client to a coordinating only node
     */
    public synchronized Client coordOnlyNodeClient() {
        ensureOpen();
        NodeAndClient randomNodeAndClient = getRandomNodeAndClient(new NoDataNoMasterNodePredicate());
        if (randomNodeAndClient != null) {
            return randomNodeAndClient.client(random);
        }
        int nodeId = nextNodeId.getAndIncrement();
        Settings settings = getSettings(nodeId, random.nextLong(), Settings.EMPTY);
        startCoordinatingOnlyNode(settings);
        return getRandomNodeAndClient(new NoDataNoMasterNodePredicate()).client(random);
    }

    public synchronized Client startCoordinatingOnlyNode(Settings settings) {
        ensureOpen(); // currently unused
        Builder builder = Settings.builder().put(settings).put(Node.NODE_MASTER_SETTING.getKey(), false)
            .put(Node.NODE_DATA_SETTING.getKey(), false).put(Node.NODE_INGEST_SETTING.getKey(), false);
        if (size() == 0) {
            // if we are the first node - don't wait for a state
            builder.put(DiscoverySettings.INITIAL_STATE_TIMEOUT_SETTING.getKey(), 0);
        }
        String name = startNode(builder);
        return nodes.get(name).nodeClient();
    }

    /**
     * Returns a transport client
     */
    public synchronized Client transportClient() {
        ensureOpen();
        // randomly return a transport client going to one of the nodes in the cluster
        return getOrBuildRandomNode().transportClient();
    }

    /**
     * Returns a node client to a given node.
     */
    public synchronized Client client(String nodeName) {
        ensureOpen();
        NodeAndClient nodeAndClient = nodes.get(nodeName);
        if (nodeAndClient != null) {
            return nodeAndClient.client(random);
        }
        Assert.fail("No node found with name: [" + nodeName + "]");
        return null; // can't happen
    }


    /**
     * Returns a "smart" node client to a random node in the cluster
     */
    public synchronized Client smartClient() {
        NodeAndClient randomNodeAndClient = getRandomNodeAndClient();
        if (randomNodeAndClient != null) {
            return randomNodeAndClient.nodeClient();
        }
        Assert.fail("No smart client found");
        return null; // can't happen
    }

    /**
     * Returns a random node that applies to the given predicate.
     * The predicate can filter nodes based on the nodes settings.
     * If all nodes are filtered out this method will return <code>null</code>
     */
    public synchronized Client client(final Predicate<Settings> filterPredicate) {
        ensureOpen();
        final NodeAndClient randomNodeAndClient = getRandomNodeAndClient(nodeAndClient -> filterPredicate.test(nodeAndClient.node.settings()));
        if (randomNodeAndClient != null) {
            return randomNodeAndClient.client(random);
        }
        return null;
    }

    @Override
    public void close() {
        if (this.open.compareAndSet(true, false)) {
            if (activeDisruptionScheme != null) {
                activeDisruptionScheme.testClusterClosed();
                activeDisruptionScheme = null;
            }
            IOUtils.closeWhileHandlingException(nodes.values());
            nodes.clear();
            executor.shutdownNow();
        }
    }

    public String getNodeMode() {
        return nodeMode;
    }

    private final class NodeAndClient implements Closeable {
        private MockNode node;
        private Client nodeClient;
        private Client transportClient;
        private final AtomicBoolean closed = new AtomicBoolean(false);
        private final String name;

        NodeAndClient(String name, MockNode node) {
            this.node = node;
            this.name = name;
        }

        Node node() {
            if (closed.get()) {
                throw new RuntimeException("already closed");
            }
            return node;
        }

        Client client(Random random) {
            if (closed.get()) {
                throw new RuntimeException("already closed");
            }
            double nextDouble = random.nextDouble();
            if (nextDouble < transportClientRatio) {
                if (logger.isTraceEnabled()) {
                    logger.trace("Using transport client for node [{}] sniff: [{}]", node.settings().get("node.name"), false);
                }
                return getOrBuildTransportClient();
            } else {
                return getOrBuildNodeClient();
            }
        }

        Client nodeClient() {
            if (closed.get()) {
                throw new RuntimeException("already closed");
            }
            return getOrBuildNodeClient();
        }

        Client transportClient() {
            if (closed.get()) {
                throw new RuntimeException("already closed");
            }
            return getOrBuildTransportClient();
        }

        private Client getOrBuildNodeClient() {
            if (nodeClient == null) {
                nodeClient = node.client();
            }
            return clientWrapper.apply(nodeClient);
        }

        private Client getOrBuildTransportClient() {
            if (transportClient == null) {
                /* no sniff client for now - doesn't work will all tests since it might throw NoNodeAvailableException if nodes are shut down.
                 * we first need support of transportClientRatio as annotations or so
                 */
                transportClient = new TransportClientFactory(false, nodeConfigurationSource.transportClientSettings(), baseDir, nodeMode, nodeConfigurationSource.transportClientPlugins()).client(node, clusterName);
            }
            return clientWrapper.apply(transportClient);
        }

        void resetClient() throws IOException {
            if (closed.get() == false) {
                Releasables.close(nodeClient, transportClient);
                nodeClient = null;
                transportClient = null;
            }
        }

        void closeNode() throws IOException {
            registerDataPath();
            node.close();
        }

        void restart(RestartCallback callback) throws Exception {
            assert callback != null;
            resetClient();
            if (!node.isClosed()) {
                closeNode();
            }
            Settings newSettings = callback.onNodeStopped(name);
            if (newSettings == null) {
                newSettings = Settings.EMPTY;
            }
            if (callback.clearData(name)) {
                NodeEnvironment nodeEnv = getInstanceFromNode(NodeEnvironment.class, node);
                if (nodeEnv.hasNodeFile()) {
                    IOUtils.rm(nodeEnv.nodeDataPaths());
                }
            }
            startNewNode(newSettings);
        }

        private void startNewNode(final Settings newSettings) {
            final long newIdSeed = DiscoveryNodeService.NODE_ID_SEED_SETTING.get(node.settings()) + 1; // use a new seed to make sure we have new node id
            Settings finalSettings = Settings.builder().put(node.settings()).put(newSettings).put(DiscoveryNodeService.NODE_ID_SEED_SETTING.getKey(), newIdSeed).build();
            Collection<Class<? extends Plugin>> plugins = node.getPlugins();
            Version version = node.getVersion();
            node = new MockNode(finalSettings, version, plugins);
            node.start();
        }

        void registerDataPath() {
            NodeEnvironment nodeEnv = getInstanceFromNode(NodeEnvironment.class, node);
            if (nodeEnv.hasNodeFile()) {
                dataDirToClean.addAll(Arrays.asList(nodeEnv.nodeDataPaths()));
            }
        }


        @Override
        public void close() throws IOException {
            resetClient();
            closed.set(true);
            closeNode();
        }
    }

    public static final String TRANSPORT_CLIENT_PREFIX = "transport_client_";

    static class TransportClientFactory {
        private final boolean sniff;
        private final Settings settings;
        private final Path baseDir;
        private final String nodeMode;
        private final Collection<Class<? extends Plugin>> plugins;

        TransportClientFactory(boolean sniff, Settings settings, Path baseDir, String nodeMode, Collection<Class<? extends Plugin>> plugins) {
            this.sniff = sniff;
            this.settings = settings != null ? settings : Settings.EMPTY;
            this.baseDir = baseDir;
            this.nodeMode = nodeMode;
            this.plugins = plugins;
        }

        public Client client(Node node, String clusterName) {
            TransportAddress addr = node.injector().getInstance(TransportService.class).boundAddress().publishAddress();
            Settings nodeSettings = node.settings();
            Builder builder = Settings.builder()
                .put("client.transport.nodes_sampler_interval", "1s")
                .put(Environment.PATH_HOME_SETTING.getKey(), baseDir)
                .put("node.name", TRANSPORT_CLIENT_PREFIX + node.settings().get("node.name"))
                .put(ClusterName.CLUSTER_NAME_SETTING.getKey(), clusterName).put("client.transport.sniff", sniff)
                .put(Node.NODE_MODE_SETTING.getKey(), Node.NODE_MODE_SETTING.exists(nodeSettings) ? Node.NODE_MODE_SETTING.get(nodeSettings) : nodeMode)
                .put("logger.prefix", nodeSettings.get("logger.prefix", ""))
                .put("logger.level", nodeSettings.get("logger.level", "INFO"))
                .put(settings);

            if (Node.NODE_LOCAL_SETTING.exists(nodeSettings)) {
                builder.put(Node.NODE_LOCAL_SETTING.getKey(), Node.NODE_LOCAL_SETTING.get(nodeSettings));
            }

            TransportClient.Builder clientBuilder = TransportClient.builder().settings(builder.build());
            for (Class<? extends Plugin> plugin : plugins) {
                clientBuilder.addPlugin(plugin);
            }
            TransportClient client = clientBuilder.build();
            client.addTransportAddress(addr);
            return client;
        }
    }

    @Override
    public synchronized void beforeTest(Random random, double transportClientRatio) throws IOException, InterruptedException {
        super.beforeTest(random, transportClientRatio);
        reset(true);
    }

    private synchronized void reset(boolean wipeData) throws IOException {
        // clear all rules for mock transport services
        for (NodeAndClient nodeAndClient : nodes.values()) {
            TransportService transportService = nodeAndClient.node.injector().getInstance(TransportService.class);
            if (transportService instanceof MockTransportService) {
                final MockTransportService mockTransportService = (MockTransportService) transportService;
                mockTransportService.clearAllRules();
                mockTransportService.clearTracers();
            }
        }
        randomlyResetClients();
        if (wipeData) {
            wipeDataDirectories();
        }
        if (nextNodeId.get() == sharedNodesSeeds.length && nodes.size() == sharedNodesSeeds.length) {
            logger.debug("Cluster hasn't changed - moving out - nodes: [{}] nextNodeId: [{}] numSharedNodes: [{}]", nodes.keySet(), nextNodeId.get(), sharedNodesSeeds.length);
            return;
        }
        logger.debug("Cluster is NOT consistent - restarting shared nodes - nodes: [{}] nextNodeId: [{}] numSharedNodes: [{}]", nodes.keySet(), nextNodeId.get(), sharedNodesSeeds.length);


        Set<NodeAndClient> sharedNodes = new HashSet<>();
        assert sharedNodesSeeds.length == numSharedDedicatedMasterNodes + numSharedDataNodes + numSharedCoordOnlyNodes;
        for (int i = 0; i < numSharedDedicatedMasterNodes; i++) {
            final Settings.Builder settings = Settings.builder();
            settings.put(Node.NODE_MASTER_SETTING.getKey(), true).build();
            settings.put(Node.NODE_DATA_SETTING.getKey(), false).build();
            NodeAndClient nodeAndClient = buildNode(i, sharedNodesSeeds[i], settings.build(), Version.CURRENT, true);
            nodeAndClient.node().start();
            sharedNodes.add(nodeAndClient);
        }
        for (int i = numSharedDedicatedMasterNodes; i < numSharedDedicatedMasterNodes + numSharedDataNodes; i++) {
            final Settings.Builder settings = Settings.builder();
            if (numSharedDedicatedMasterNodes > 0) {
                // if we don't have dedicated master nodes, keep things default
                settings.put(Node.NODE_MASTER_SETTING.getKey(), false).build();
                settings.put(Node.NODE_DATA_SETTING.getKey(), true).build();
            }
            NodeAndClient nodeAndClient = buildNode(i, sharedNodesSeeds[i], settings.build(), Version.CURRENT, true);
            nodeAndClient.node().start();
            sharedNodes.add(nodeAndClient);
        }
        for (int i = numSharedDedicatedMasterNodes + numSharedDataNodes;
             i < numSharedDedicatedMasterNodes + numSharedDataNodes + numSharedCoordOnlyNodes; i++) {
            final Builder settings = Settings.builder().put(Node.NODE_MASTER_SETTING.getKey(), false)
                .put(Node.NODE_DATA_SETTING.getKey(), false).put(Node.NODE_INGEST_SETTING.getKey(), false);
            NodeAndClient nodeAndClient = buildNode(i, sharedNodesSeeds[i], settings.build(), Version.CURRENT, true);
            nodeAndClient.node().start();
            sharedNodes.add(nodeAndClient);
        }

        for (NodeAndClient nodeAndClient : sharedNodes) {
            nodes.remove(nodeAndClient.name);
        }

        // trash the remaining nodes
        final Collection<NodeAndClient> toShutDown = nodes.values();
        for (NodeAndClient nodeAndClient : toShutDown) {
            logger.debug("Close Node [{}] not shared", nodeAndClient.name);
            nodeAndClient.close();
        }
        nodes.clear();
        for (NodeAndClient nodeAndClient : sharedNodes) {
            publishNode(nodeAndClient);
        }
        nextNodeId.set(sharedNodesSeeds.length);
        assert size() == sharedNodesSeeds.length;
        if (size() > 0) {
            client().admin().cluster().prepareHealth().setWaitForNodes(Integer.toString(sharedNodesSeeds.length)).get();
        }
        logger.debug("Cluster is consistent again - nodes: [{}] nextNodeId: [{}] numSharedNodes: [{}]", nodes.keySet(), nextNodeId.get(), sharedNodesSeeds.length);
    }

    @Override
    public synchronized void afterTest() throws IOException {
        wipeDataDirectories();
        randomlyResetClients(); /* reset all clients - each test gets its own client based on the Random instance created above. */
    }

    @Override
    public void beforeIndexDeletion() {
        // Check that the operations counter on index shard has reached 0.
        // The assumption here is that after a test there are no ongoing write operations.
        // test that have ongoing write operations after the test (for example because ttl is used
        // and not all docs have been purged after the test) and inherit from
        // ElasticsearchIntegrationTest must override beforeIndexDeletion() to avoid failures.
        assertShardIndexCounter();
        //check that shards that have same sync id also contain same number of documents
        assertSameSyncIdSameDocs();
    }

    private void assertSameSyncIdSameDocs() {
        Map<String, Long> docsOnShards = new HashMap<>();
        final Collection<NodeAndClient> nodesAndClients = nodes.values();
        for (NodeAndClient nodeAndClient : nodesAndClients) {
            IndicesService indexServices = getInstance(IndicesService.class, nodeAndClient.name);
            for (IndexService indexService : indexServices) {
                for (IndexShard indexShard : indexService) {
                    CommitStats commitStats = indexShard.commitStats();
                    if (commitStats != null) { // null if the engine is closed or if the shard is recovering
                        String syncId = commitStats.getUserData().get(Engine.SYNC_COMMIT_ID);
                        if (syncId != null) {
                            long liveDocsOnShard = commitStats.getNumDocs();
                            if (docsOnShards.get(syncId) != null) {
                                assertThat("sync id is equal but number of docs does not match on node " + nodeAndClient.name + ". expected " + docsOnShards.get(syncId) + " but got " + liveDocsOnShard, docsOnShards.get(syncId), equalTo(liveDocsOnShard));
                            } else {
                                docsOnShards.put(syncId, liveDocsOnShard);
                            }
                        }
                    }
                }
            }
        }
    }

    private void assertShardIndexCounter() {
        final Collection<NodeAndClient> nodesAndClients = nodes.values();
        for (NodeAndClient nodeAndClient : nodesAndClients) {
            IndicesService indexServices = getInstance(IndicesService.class, nodeAndClient.name);
            for (IndexService indexService : indexServices) {
                for (IndexShard indexShard : indexService) {
                    // we assert busy as we can have background global checkpoint activity
                    try {
                        assertBusy(() -> {
                            assertThat("index shard counter on shard " + indexShard.shardId() + " on node " + nodeAndClient.name + " not 0", indexShard.getActiveOperationsCount(), equalTo(0));
                        });
                    } catch (Exception e) {
                        throw new RuntimeException("unexpected error while checking for shard counters", e);
                    }
                }
            }
        }
    }

    private void randomlyResetClients() throws IOException {
        // only reset the clients on nightly tests, it causes heavy load...
        if (RandomizedTest.isNightly() && rarely(random)) {
            final Collection<NodeAndClient> nodesAndClients = nodes.values();
            for (NodeAndClient nodeAndClient : nodesAndClients) {
                nodeAndClient.resetClient();
            }
        }
    }

    private void wipeDataDirectories() {
        if (!dataDirToClean.isEmpty()) {
            try {
                for (Path path : dataDirToClean) {
                    try {
                        FileSystemUtils.deleteSubDirectories(path);
                        logger.info("Successfully wiped data directory for node location: {}", path);
                    } catch (IOException e) {
                        logger.info("Failed to wipe data directory for node location: {}", path);
                    }
                }
            } finally {
                dataDirToClean.clear();
            }
        }
    }

    /**
     * Returns a reference to a random node's {@link ClusterService}
     */
    public ClusterService clusterService() {
        return clusterService(null);
    }

    /**
     * Returns a reference to a node's {@link ClusterService}. If the given node is null, a random node will be selected.
     */
    public synchronized ClusterService clusterService(@Nullable String node) {
        return getInstance(ClusterService.class, node);
    }

    /**
     * Returns an Iterable to all instances for the given class &gt;T&lt; across all nodes in the cluster.
     */
    public synchronized <T> Iterable<T> getInstances(Class<T> clazz) {
        List<T> instances = new ArrayList<>(nodes.size());
        for (NodeAndClient nodeAndClient : nodes.values()) {
            instances.add(getInstanceFromNode(clazz, nodeAndClient.node));
        }
        return instances;
    }

    /**
     * Returns an Iterable to all instances for the given class &gt;T&lt; across all data nodes in the cluster.
     */
    public synchronized <T> Iterable<T> getDataNodeInstances(Class<T> clazz) {
        return getInstances(clazz, new DataNodePredicate());
    }

    /**
     * Returns an Iterable to all instances for the given class &gt;T&lt; across all data and master nodes
     * in the cluster.
     */
    public synchronized <T> Iterable<T> getDataOrMasterNodeInstances(Class<T> clazz) {
        return getInstances(clazz, new DataOrMasterNodePredicate());
    }

    private synchronized <T> Iterable<T> getInstances(Class<T> clazz, Predicate<NodeAndClient> predicate) {
        Iterable<NodeAndClient> filteredNodes = nodes.values().stream().filter(predicate)::iterator;
        List<T> instances = new ArrayList<>();
        for (NodeAndClient nodeAndClient : filteredNodes) {
            instances.add(getInstanceFromNode(clazz, nodeAndClient.node));
        }
        return instances;
    }

    /**
     * Returns a reference to the given nodes instances of the given class &gt;T&lt;
     */
    public synchronized <T> T getInstance(Class<T> clazz, final String node) {
        return getInstance(clazz, nc -> node == null || node.equals(nc.name));
    }

    public synchronized <T> T getDataNodeInstance(Class<T> clazz) {
        return getInstance(clazz, new DataNodePredicate());
    }

    private synchronized <T> T getInstance(Class<T> clazz, Predicate<NodeAndClient> predicate) {
        NodeAndClient randomNodeAndClient = getRandomNodeAndClient(predicate);
        assert randomNodeAndClient != null;
        return getInstanceFromNode(clazz, randomNodeAndClient.node);
    }

    /**
     * Returns a reference to a random nodes instances of the given class &gt;T&lt;
     */
    public synchronized <T> T getInstance(Class<T> clazz) {
        return getInstance(clazz, nc -> true);
    }

    private synchronized <T> T getInstanceFromNode(Class<T> clazz, Node node) {
        return node.injector().getInstance(clazz);
    }

    @Override
    public synchronized int size() {
        return this.nodes.size();
    }

    @Override
    public InetSocketAddress[] httpAddresses() {
        List<InetSocketAddress> addresses = new ArrayList<>();
        for (HttpServerTransport httpServerTransport : getInstances(HttpServerTransport.class)) {
            addresses.add(((InetSocketTransportAddress) httpServerTransport.boundAddress().publishAddress()).address());
        }
        return addresses.toArray(new InetSocketAddress[addresses.size()]);
    }

    /**
     * Stops a random data node in the cluster. Returns true if a node was found to stop, false otherwise.
     */
    public synchronized boolean stopRandomDataNode() throws IOException {
        ensureOpen();
        NodeAndClient nodeAndClient = getRandomNodeAndClient(new DataNodePredicate());
        if (nodeAndClient != null) {
            logger.info("Closing random node [{}] ", nodeAndClient.name);
            removeDisruptionSchemeFromNode(nodeAndClient);
            nodes.remove(nodeAndClient.name);
            nodeAndClient.close();
            return true;
        }
        return false;
    }

    /**
     * Stops a random node in the cluster that applies to the given filter or non if the non of the nodes applies to the
     * filter.
     */
    public synchronized void stopRandomNode(final Predicate<Settings> filter) throws IOException {
        ensureOpen();
        NodeAndClient nodeAndClient = getRandomNodeAndClient(nc -> filter.test(nc.node.settings()));
        if (nodeAndClient != null) {
            logger.info("Closing filtered random node [{}] ", nodeAndClient.name);
            removeDisruptionSchemeFromNode(nodeAndClient);
            nodes.remove(nodeAndClient.name);
            nodeAndClient.close();
        }
    }

    /**
     * Stops the current master node forcefully
     */
    public synchronized void stopCurrentMasterNode() throws IOException {
        ensureOpen();
        assert size() > 0;
        String masterNodeName = getMasterName();
        assert nodes.containsKey(masterNodeName);
        logger.info("Closing master node [{}] ", masterNodeName);
        removeDisruptionSchemeFromNode(nodes.get(masterNodeName));
        NodeAndClient remove = nodes.remove(masterNodeName);
        remove.close();
    }

    /**
     * Stops any of the current nodes but not the master node.
     */
    public void stopRandomNonMasterNode() throws IOException {
        NodeAndClient nodeAndClient = getRandomNodeAndClient(new MasterNodePredicate(getMasterName()).negate());
        if (nodeAndClient != null) {
            logger.info("Closing random non master node [{}] current master [{}] ", nodeAndClient.name, getMasterName());
            removeDisruptionSchemeFromNode(nodeAndClient);
            nodes.remove(nodeAndClient.name);
            nodeAndClient.close();
        }
    }

    /**
     * Restarts a random node in the cluster
     */
    public void restartRandomNode() throws Exception {
        restartRandomNode(EMPTY_CALLBACK);
    }

    /**
     * Restarts a random node in the cluster and calls the callback during restart.
     */
    public void restartRandomNode(RestartCallback callback) throws Exception {
        restartRandomNode(nc -> true, callback);
    }

    /**
     * Restarts a random data node in the cluster
     */
    public void restartRandomDataNode() throws Exception {
        restartRandomDataNode(EMPTY_CALLBACK);
    }

    /**
     * Restarts a random data node in the cluster and calls the callback during restart.
     */
    public void restartRandomDataNode(RestartCallback callback) throws Exception {
        restartRandomNode(new DataNodePredicate(), callback);
    }

    /**
     * Restarts a random node in the cluster and calls the callback during restart.
     */
    private void restartRandomNode(Predicate<NodeAndClient> predicate, RestartCallback callback) throws Exception {
        ensureOpen();
        NodeAndClient nodeAndClient = getRandomNodeAndClient(predicate);
        if (nodeAndClient != null) {
            logger.info("Restarting random node [{}] ", nodeAndClient.name);
            nodeAndClient.restart(callback);
        }
    }

    /**
     * Restarts a node and calls the callback during restart.
     */
    public void restartNode(String nodeName, RestartCallback callback) throws Exception {
        ensureOpen();
        NodeAndClient nodeAndClient = nodes.get(nodeName);
        if (nodeAndClient != null) {
            logger.info("Restarting node [{}] ", nodeAndClient.name);
            nodeAndClient.restart(callback);
        }
    }

    private void restartAllNodes(boolean rollingRestart, RestartCallback callback) throws Exception {
        ensureOpen();
        List<NodeAndClient> toRemove = new ArrayList<>();
        try {
            for (NodeAndClient nodeAndClient : nodes.values()) {
                if (!callback.doRestart(nodeAndClient.name)) {
                    logger.info("Closing node [{}] during restart", nodeAndClient.name);
                    toRemove.add(nodeAndClient);
                    if (activeDisruptionScheme != null) {
                        activeDisruptionScheme.removeFromNode(nodeAndClient.name, this);
                    }
                    nodeAndClient.close();
                }
            }
        } finally {
            for (NodeAndClient nodeAndClient : toRemove) {
                nodes.remove(nodeAndClient.name);
            }
        }
        logger.info("Restarting remaining nodes rollingRestart [{}]", rollingRestart);
        if (rollingRestart) {
            int numNodesRestarted = 0;
            for (NodeAndClient nodeAndClient : nodes.values()) {
                callback.doAfterNodes(numNodesRestarted++, nodeAndClient.nodeClient());
                logger.info("Restarting node [{}] ", nodeAndClient.name);
                if (activeDisruptionScheme != null) {
                    activeDisruptionScheme.removeFromNode(nodeAndClient.name, this);
                }
                nodeAndClient.restart(callback);
                if (activeDisruptionScheme != null) {
                    activeDisruptionScheme.applyToNode(nodeAndClient.name, this);
                }
            }
        } else {
            int numNodesRestarted = 0;
            for (NodeAndClient nodeAndClient : nodes.values()) {
                callback.doAfterNodes(numNodesRestarted++, nodeAndClient.nodeClient());
                logger.info("Stopping node [{}] ", nodeAndClient.name);
                if (activeDisruptionScheme != null) {
                    activeDisruptionScheme.removeFromNode(nodeAndClient.name, this);
                }
                nodeAndClient.closeNode();
            }

            // starting master nodes first, for now so restart will be quick. If we'll start
            // the data nodes first, they will wait for 30s for a master
            List<DiscoveryNode> discoveryNodes = new ArrayList<>();
            for (ClusterService clusterService : getInstances(ClusterService.class)) {
                discoveryNodes.add(clusterService.localNode());
            }

            discoveryNodes.sort((n1, n2) -> Boolean.compare(n1.isMasterNode() == false, n2.isMasterNode() == false));


            for (DiscoveryNode node : discoveryNodes) {
                NodeAndClient nodeAndClient = nodes.get(node.getName());
                logger.info("Starting node [{}] ", nodeAndClient.name);
                if (activeDisruptionScheme != null) {
                    activeDisruptionScheme.removeFromNode(nodeAndClient.name, this);
                }
                nodeAndClient.restart(callback);
                if (activeDisruptionScheme != null) {
                    activeDisruptionScheme.applyToNode(nodeAndClient.name, this);
                }
            }
        }
    }


    public static final RestartCallback EMPTY_CALLBACK = new RestartCallback() {
        @Override
        public Settings onNodeStopped(String node) {
            return null;
        }
    };

    /**
     * Restarts all nodes in the cluster. It first stops all nodes and then restarts all the nodes again.
     */
    public void fullRestart() throws Exception {
        fullRestart(EMPTY_CALLBACK);
    }

    /**
     * Restarts all nodes in a rolling restart fashion ie. only restarts on node a time.
     */
    public void rollingRestart() throws Exception {
        rollingRestart(EMPTY_CALLBACK);
    }

    /**
     * Restarts all nodes in a rolling restart fashion ie. only restarts on node a time.
     */
    public void rollingRestart(RestartCallback function) throws Exception {
        restartAllNodes(true, function);
    }

    /**
     * Restarts all nodes in the cluster. It first stops all nodes and then restarts all the nodes again.
     */
    public void fullRestart(RestartCallback function) throws Exception {
        restartAllNodes(false, function);
    }


    /**
     * Returns the name of the current master node in the cluster.
     */
    public String getMasterName() {
        return getMasterName(null);
    }

    /**
     * Returns the name of the current master node in the cluster and executes the request via the node specified
     * in the viaNode parameter. If viaNode isn't specified a random node will be picked to the send the request to.
     */
    public String getMasterName(@Nullable String viaNode) {
        try {
            Client client = viaNode != null ? client(viaNode) : client();
            ClusterState state = client.admin().cluster().prepareState().execute().actionGet().getState();
            return state.nodes().getMasterNode().getName();
        } catch (Throwable e) {
            logger.warn("Can't fetch cluster state", e);
            throw new RuntimeException("Can't get master node " + e.getMessage(), e);
        }
    }

    synchronized Set<String> allDataNodesButN(int numNodes) {
        return nRandomDataNodes(numDataNodes() - numNodes);
    }

    private synchronized Set<String> nRandomDataNodes(int numNodes) {
        assert size() >= numNodes;
        Map<String, NodeAndClient> dataNodes =
            nodes
                .entrySet()
                .stream()
                .filter(new EntryNodePredicate(new DataNodePredicate()))
                .collect(Collectors.toMap(Map.Entry::getKey, Map.Entry::getValue));
        final HashSet<String> set = new HashSet<>();
        final Iterator<String> iterator = dataNodes.keySet().iterator();
        for (int i = 0; i < numNodes; i++) {
            assert iterator.hasNext();
            set.add(iterator.next());
        }
        return set;
    }

    /**
     * Returns a set of nodes that have at least one shard of the given index.
     */
    public synchronized Set<String> nodesInclude(String index) {
        if (clusterService().state().routingTable().hasIndex(index)) {
            List<ShardRouting> allShards = clusterService().state().routingTable().allShards(index);
            DiscoveryNodes discoveryNodes = clusterService().state().getNodes();
            Set<String> nodes = new HashSet<>();
            for (ShardRouting shardRouting : allShards) {
                if (shardRouting.assignedToNode()) {
                    DiscoveryNode discoveryNode = discoveryNodes.get(shardRouting.currentNodeId());
                    nodes.add(discoveryNode.getName());
                }
            }
            return nodes;
        }
        return Collections.emptySet();
    }

    /**
     * Starts a node with default settings and returns it's name.
     */
    public synchronized String startNode() {
        return startNode(Settings.EMPTY, Version.CURRENT);
    }

    /**
     * Starts a node with default settings ad the specified version and returns it's name.
     */
    public synchronized String startNode(Version version) {
        return startNode(Settings.EMPTY, version);
    }

    /**
     * Starts a node with the given settings builder and returns it's name.
     */
    public synchronized String startNode(Settings.Builder settings) {
        return startNode(settings.build(), Version.CURRENT);
    }

    /**
     * Starts a node with the given settings and returns it's name.
     */
    public synchronized String startNode(Settings settings) {
        return startNode(settings, Version.CURRENT);
    }

    /**
     * Starts a node with the given settings and version and returns it's name.
     */
    public synchronized String startNode(Settings settings, Version version) {
        NodeAndClient buildNode = buildNode(settings, version);
        buildNode.node().start();
        publishNode(buildNode);
        return buildNode.name;
    }

    public synchronized Async<List<String>> startMasterOnlyNodesAsync(int numNodes) {
        return startMasterOnlyNodesAsync(numNodes, Settings.EMPTY);
    }

    public synchronized Async<List<String>> startMasterOnlyNodesAsync(int numNodes, Settings settings) {
        Settings settings1 = Settings.builder().put(settings).put(Node.NODE_MASTER_SETTING.getKey(), true).put(Node.NODE_DATA_SETTING.getKey(), false).build();
        return startNodesAsync(numNodes, settings1, Version.CURRENT);
    }

    public synchronized Async<List<String>> startDataOnlyNodesAsync(int numNodes) {
        return startDataOnlyNodesAsync(numNodes, Settings.EMPTY);
    }

    public synchronized Async<List<String>> startDataOnlyNodesAsync(int numNodes, Settings settings) {
        Settings settings1 = Settings.builder().put(settings).put(Node.NODE_MASTER_SETTING.getKey(), false).put(Node.NODE_DATA_SETTING.getKey(), true).build();
        return startNodesAsync(numNodes, settings1, Version.CURRENT);
    }

    public synchronized Async<String> startMasterOnlyNodeAsync() {
        return startMasterOnlyNodeAsync(Settings.EMPTY);
    }

    public synchronized Async<String> startMasterOnlyNodeAsync(Settings settings) {
        Settings settings1 = Settings.builder().put(settings).put(Node.NODE_MASTER_SETTING.getKey(), true).put(Node.NODE_DATA_SETTING.getKey(), false).build();
        return startNodeAsync(settings1, Version.CURRENT);
    }

    public synchronized String startMasterOnlyNode(Settings settings) {
        Settings settings1 = Settings.builder().put(settings).put(Node.NODE_MASTER_SETTING.getKey(), true).put(Node.NODE_DATA_SETTING.getKey(), false).build();
        return startNode(settings1, Version.CURRENT);
    }

    public synchronized Async<String> startDataOnlyNodeAsync() {
        return startDataOnlyNodeAsync(Settings.EMPTY);
    }

    public synchronized Async<String> startDataOnlyNodeAsync(Settings settings) {
        Settings settings1 = Settings.builder().put(settings).put(Node.NODE_MASTER_SETTING.getKey(), false).put(Node.NODE_DATA_SETTING.getKey(), true).build();
        return startNodeAsync(settings1, Version.CURRENT);
    }

    public synchronized String startDataOnlyNode(Settings settings) {
        Settings settings1 = Settings.builder().put(settings).put(Node.NODE_MASTER_SETTING.getKey(), false).put(Node.NODE_DATA_SETTING.getKey(), true).build();
        return startNode(settings1, Version.CURRENT);
    }

    /**
     * Starts a node in an async manner with the given settings and returns future with its name.
     */
    public synchronized Async<String> startNodeAsync() {
        return startNodeAsync(Settings.EMPTY, Version.CURRENT);
    }

    /**
     * Starts a node in an async manner with the given settings and returns future with its name.
     */
    public synchronized Async<String> startNodeAsync(final Settings settings) {
        return startNodeAsync(settings, Version.CURRENT);
    }

    /**
     * Starts a node in an async manner with the given settings and version and returns future with its name.
     */
    public synchronized Async<String> startNodeAsync(final Settings settings, final Version version) {
        final NodeAndClient buildNode = buildNode(settings, version);
        final Future<String> submit = executor.submit(() -> {
            buildNode.node().start();
            publishNode(buildNode);
            return buildNode.name;
        });
        return () -> submit.get();
    }

    /**
     * Starts multiple nodes in an async manner and returns future with its name.
     */
    public synchronized Async<List<String>> startNodesAsync(final int numNodes) {
        return startNodesAsync(numNodes, Settings.EMPTY, Version.CURRENT);
    }

    /**
     * Starts multiple nodes in an async manner with the given settings and returns future with its name.
     */
    public synchronized Async<List<String>> startNodesAsync(final int numNodes, final Settings settings) {
        return startNodesAsync(numNodes, settings, Version.CURRENT);
    }

    /**
     * Starts multiple nodes in an async manner with the given settings and version and returns future with its name.
     */
    public synchronized Async<List<String>> startNodesAsync(final int numNodes, final Settings settings, final Version version) {
        final List<Async<String>> asyncs = new ArrayList<>();
        for (int i = 0; i < numNodes; i++) {
            asyncs.add(startNodeAsync(settings, version));
        }

        return () -> {
            List<String> ids = new ArrayList<>();
            for (Async<String> async : asyncs) {
                ids.add(async.get());
            }
            return ids;
        };
    }

    /**
     * Starts multiple nodes (based on the number of settings provided) in an async manner, with explicit settings for each node.
     * The order of the node names returned matches the order of the settings provided.
     */
    public synchronized Async<List<String>> startNodesAsync(final Settings... settings) {
        List<Async<String>> asyncs = new ArrayList<>();
        for (Settings setting : settings) {
            asyncs.add(startNodeAsync(setting, Version.CURRENT));
        }
        return () -> {
            List<String> ids = new ArrayList<>();
            for (Async<String> async : asyncs) {
                ids.add(async.get());
            }
            return ids;
        };
    }

    private synchronized void publishNode(NodeAndClient nodeAndClient) {
        assert !nodeAndClient.node().isClosed();
        NodeEnvironment nodeEnv = getInstanceFromNode(NodeEnvironment.class, nodeAndClient.node);
        if (nodeEnv.hasNodeFile()) {
            dataDirToClean.addAll(Arrays.asList(nodeEnv.nodeDataPaths()));
        }
        nodes.put(nodeAndClient.name, nodeAndClient);
        applyDisruptionSchemeToNode(nodeAndClient);
    }

    public void closeNonSharedNodes(boolean wipeData) throws IOException {
        reset(wipeData);
    }

    @Override
    public int numDataNodes() {
        return dataNodeAndClients().size();
    }

    @Override
    public int numDataAndMasterNodes() {
        return dataAndMasterNodes().size();
    }

    public void setDisruptionScheme(ServiceDisruptionScheme scheme) {
        clearDisruptionScheme();
        scheme.applyToCluster(this);
        activeDisruptionScheme = scheme;
    }

    public void clearDisruptionScheme() {
        if (activeDisruptionScheme != null) {
            TimeValue expectedHealingTime = activeDisruptionScheme.expectedTimeToHeal();
            logger.info("Clearing active scheme {}, expected healing time {}", activeDisruptionScheme, expectedHealingTime);
            activeDisruptionScheme.removeAndEnsureHealthy(this);
        }
        activeDisruptionScheme = null;
    }

    private void applyDisruptionSchemeToNode(NodeAndClient nodeAndClient) {
        if (activeDisruptionScheme != null) {
            assert nodes.containsKey(nodeAndClient.name);
            activeDisruptionScheme.applyToNode(nodeAndClient.name, this);
        }
    }

    private void removeDisruptionSchemeFromNode(NodeAndClient nodeAndClient) {
        if (activeDisruptionScheme != null) {
            assert nodes.containsKey(nodeAndClient.name);
            activeDisruptionScheme.removeFromNode(nodeAndClient.name, this);
        }
    }

    private synchronized Collection<NodeAndClient> dataNodeAndClients() {
        return filterNodes(nodes, new DataNodePredicate());
    }

    private synchronized Collection<NodeAndClient> dataAndMasterNodes() {
        return filterNodes(nodes, new DataOrMasterNodePredicate());
    }

    private synchronized Collection<NodeAndClient> filterNodes(Map<String, InternalTestCluster.NodeAndClient> map, Predicate<NodeAndClient> predicate) {
        return map
            .values()
            .stream()
            .filter(predicate)
            .collect(Collectors.toCollection(ArrayList::new));
    }

    private static final class DataNodePredicate implements Predicate<NodeAndClient> {
        @Override
        public boolean test(NodeAndClient nodeAndClient) {
            return DiscoveryNode.isDataNode(nodeAndClient.node.settings());
        }
    }

    private static final class DataOrMasterNodePredicate implements Predicate<NodeAndClient> {
        @Override
        public boolean test(NodeAndClient nodeAndClient) {
            return DiscoveryNode.isDataNode(nodeAndClient.node.settings()) ||
                DiscoveryNode.isMasterNode(nodeAndClient.node.settings());
        }
    }

    private static final class MasterNodePredicate implements Predicate<NodeAndClient> {
        private final String masterNodeName;

        public MasterNodePredicate(String masterNodeName) {
            this.masterNodeName = masterNodeName;
        }

        @Override
        public boolean test(NodeAndClient nodeAndClient) {
            return masterNodeName.equals(nodeAndClient.name);
        }
    }

    private static final class NoDataNoMasterNodePredicate implements Predicate<NodeAndClient> {
        @Override
        public boolean test(NodeAndClient nodeAndClient) {
            return DiscoveryNode.isMasterNode(nodeAndClient.node.settings()) == false &&
                DiscoveryNode.isDataNode(nodeAndClient.node.settings()) == false;
        }
    }

    private static final class EntryNodePredicate implements Predicate<Map.Entry<String, NodeAndClient>> {
        private final Predicate<NodeAndClient> delegateNodePredicate;

        EntryNodePredicate(Predicate<NodeAndClient> delegateNodePredicate) {
            this.delegateNodePredicate = delegateNodePredicate;
        }

        @Override
        public boolean test(Map.Entry<String, NodeAndClient> entry) {
            return delegateNodePredicate.test(entry.getValue());
        }
    }

    synchronized String routingKeyForShard(Index index, String type, int shard, Random random) {
        assertThat(shard, greaterThanOrEqualTo(0));
        assertThat(shard, greaterThanOrEqualTo(0));
        for (NodeAndClient n : nodes.values()) {
            Node node = n.node;
            IndicesService indicesService = getInstanceFromNode(IndicesService.class, node);
            ClusterService clusterService = getInstanceFromNode(ClusterService.class, node);
            IndexService indexService = indicesService.indexService(index);
            if (indexService != null) {
                assertThat(indexService.getIndexSettings().getSettings().getAsInt(IndexMetaData.SETTING_NUMBER_OF_SHARDS, -1), greaterThan(shard));
                OperationRouting operationRouting = getInstanceFromNode(OperationRouting.class, node);
                while (true) {
                    String routing = RandomStrings.randomAsciiOfLength(random, 10);
                    final int targetShard = operationRouting.indexShards(clusterService.state(), index.getName(), type, null, routing).shardId().getId();
                    if (shard == targetShard) {
                        return routing;
                    }
                }
            }
        }
        fail("Could not find a node that holds " + index);
        return null;
    }

    public synchronized Iterable<Client> getClients() {
        ensureOpen();
        return () -> {
            ensureOpen();
            final Iterator<NodeAndClient> iterator = nodes.values().iterator();
            return new Iterator<Client>() {

                @Override
                public boolean hasNext() {
                    return iterator.hasNext();
                }

                @Override
                public Client next() {
                    return iterator.next().client(random);
                }

                @Override
                public void remove() {
                    throw new UnsupportedOperationException("");
                }

            };
        };
    }

    /**
     * Returns a predicate that only accepts settings of nodes with one of the given names.
     */
    public static Predicate<Settings> nameFilter(String... nodeName) {
        return new NodeNamePredicate(new HashSet<>(Arrays.asList(nodeName)));
    }

    private static final class NodeNamePredicate implements Predicate<Settings> {
        private final HashSet<String> nodeNames;


        public NodeNamePredicate(HashSet<String> nodeNames) {
            this.nodeNames = nodeNames;
        }

        @Override
        public boolean test(Settings settings) {
            return nodeNames.contains(settings.get("node.name"));

        }
    }


    /**
     * An abstract class that is called during {@link #rollingRestart(InternalTestCluster.RestartCallback)}
     * and / or {@link #fullRestart(InternalTestCluster.RestartCallback)} to execute actions at certain
     * stages of the restart.
     */
    public static class RestartCallback {

        /**
         * Executed once the give node name has been stopped.
         */
        public Settings onNodeStopped(String nodeName) throws Exception {
            return Settings.EMPTY;
        }

        /**
         * Executed for each node before the <tt>n+1</tt> node is restarted. The given client is
         * an active client to the node that will be restarted next.
         */
        public void doAfterNodes(int n, Client client) throws Exception {
        }

        /**
         * If this returns <code>true</code> all data for the node with the given node name will be cleared including
         * gateways and all index data. Returns <code>false</code> by default.
         */
        public boolean clearData(String nodeName) {
            return false;
        }


        /**
         * If this returns <code>false</code> the node with the given node name will not be restarted. It will be
         * closed and removed from the cluster. Returns <code>true</code> by default.
         */
        public boolean doRestart(String nodeName) {
            return true;
        }
    }

    public Settings getDefaultSettings() {
        return defaultSettings;
    }

    @Override
    public void ensureEstimatedStats() {
        if (size() > 0) {
            // Checks that the breakers have been reset without incurring a
            // network request, because a network request can increment one
            // of the breakers
            for (NodeAndClient nodeAndClient : nodes.values()) {
                final IndicesFieldDataCache fdCache = getInstanceFromNode(IndicesService.class, nodeAndClient.node).getIndicesFieldDataCache();
                // Clean up the cache, ensuring that entries' listeners have been called
                fdCache.getCache().refresh();

                final String name = nodeAndClient.name;
                final CircuitBreakerService breakerService = getInstanceFromNode(CircuitBreakerService.class, nodeAndClient.node);
                CircuitBreaker fdBreaker = breakerService.getBreaker(CircuitBreaker.FIELDDATA);
                assertThat("Fielddata breaker not reset to 0 on node: " + name, fdBreaker.getUsed(), equalTo(0L));
                // Anything that uses transport or HTTP can increase the
                // request breaker (because they use bigarrays), because of
                // that the breaker can sometimes be incremented from ping
                // requests from other clusters because Jenkins is running
                // multiple ES testing jobs in parallel on the same machine.
                // To combat this we check whether the breaker has reached 0
                // in an assertBusy loop, so it will try for 10 seconds and
                // fail if it never reached 0
                try {
                    assertBusy(new Runnable() {
                        @Override
                        public void run() {
                            CircuitBreaker reqBreaker = breakerService.getBreaker(CircuitBreaker.REQUEST);
                            assertThat("Request breaker not reset to 0 on node: " + name, reqBreaker.getUsed(), equalTo(0L));
                        }
                    });
                } catch (Exception e) {
                    fail("Exception during check for request breaker reset to 0: " + e);
                }

                NodeService nodeService = getInstanceFromNode(NodeService.class, nodeAndClient.node);
                CommonStatsFlags flags = new CommonStatsFlags(Flag.FieldData, Flag.QueryCache, Flag.Segments);
                NodeStats stats = nodeService.stats(flags, false, false, false, false, false, false, false, false, false, false, false);
                assertThat("Fielddata size must be 0 on node: " + stats.getNode(), stats.getIndices().getFieldData().getMemorySizeInBytes(), equalTo(0L));
                assertThat("Query cache size must be 0 on node: " + stats.getNode(), stats.getIndices().getQueryCache().getMemorySizeInBytes(), equalTo(0L));
                assertThat("FixedBitSet cache size must be 0 on node: " + stats.getNode(), stats.getIndices().getSegments().getBitsetMemoryInBytes(), equalTo(0L));
            }
        }
    }

    @Override
    public void assertAfterTest() throws IOException {
        super.assertAfterTest();
        assertRequestsFinished();
        for (NodeEnvironment env : this.getInstances(NodeEnvironment.class)) {
            Set<ShardId> shardIds = env.lockedShards();
            for (ShardId id : shardIds) {
                try {
                    env.shardLock(id, TimeUnit.SECONDS.toMillis(5)).close();
                } catch (IOException ex) {
                    fail("Shard " + id + " is still locked after 5 sec waiting");
                }
            }
        }
    }

    private void assertRequestsFinished() {
        if (size() > 0) {
            for (NodeAndClient nodeAndClient : nodes.values()) {
                CircuitBreaker inFlightRequestsBreaker = getInstance(HierarchyCircuitBreakerService.class, nodeAndClient.name)
                    .getBreaker(CircuitBreaker.IN_FLIGHT_REQUESTS);
                try {
                    // see #ensureEstimatedStats()
                    assertBusy(() -> {
                        // ensure that our size accounting on transport level is reset properly
                        long bytesUsed = inFlightRequestsBreaker.getUsed();
                        assertThat("All incoming requests on node [" + nodeAndClient.name + "] should have finished. Expected 0 but got " +
                            bytesUsed, bytesUsed, equalTo(0L));
                    });
                } catch (Exception e) {
                    logger.error("Could not assert finished requests within timeout", e);
                    fail("Could not assert finished requests within timeout on node [" + nodeAndClient.name + "]");
                }
            }
        }
    }

    /**
     * Simple interface that allows to wait for an async operation to finish
     *
     * @param <T> the result of the async execution
     */
    public interface Async<T> {
        T get() throws ExecutionException, InterruptedException;
    }

}<|MERGE_RESOLUTION|>--- conflicted
+++ resolved
@@ -367,8 +367,6 @@
     private Settings getSettings(int nodeOrdinal, long nodeSeed, Settings others) {
         Builder builder = Settings.builder().put(defaultSettings)
             .put(getRandomNodeSettings(nodeSeed));
-<<<<<<< HEAD
-=======
         Settings interimSettings = builder.build();
         final String dataSuffix = getRoleSuffix(interimSettings);
         if (dataSuffix.isEmpty() == false) {
@@ -378,7 +376,6 @@
                 .map(path -> path + dataSuffix).toArray(String[]::new);
             builder.putArray(Environment.PATH_DATA_SETTING.getKey(), dataPath);
         }
->>>>>>> 0a8afa2e
         Settings settings = nodeConfigurationSource.nodeSettings(nodeOrdinal);
         if (settings != null) {
             if (settings.get(ClusterName.CLUSTER_NAME_SETTING.getKey()) != null) {
