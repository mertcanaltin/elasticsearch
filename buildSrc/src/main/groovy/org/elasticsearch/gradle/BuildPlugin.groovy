/*
 * Licensed to Elasticsearch under one or more contributor
 * license agreements. See the NOTICE file distributed with
 * this work for additional information regarding copyright
 * ownership. Elasticsearch licenses this file to you under
 * the Apache License, Version 2.0 (the "License"); you may
 * not use this file except in compliance with the License.
 * You may obtain a copy of the License at
 *
 *    http://www.apache.org/licenses/LICENSE-2.0
 *
 * Unless required by applicable law or agreed to in writing,
 * software distributed under the License is distributed on an
 * "AS IS" BASIS, WITHOUT WARRANTIES OR CONDITIONS OF ANY
 * KIND, either express or implied.  See the License for the
 * specific language governing permissions and limitations
 * under the License.
 */
package org.elasticsearch.gradle

import java.time.ZonedDateTime
import java.time.ZoneOffset

import nebula.plugin.extraconfigurations.ProvidedBasePlugin
import org.elasticsearch.gradle.precommit.PrecommitTasks
import org.gradle.api.*
import org.gradle.api.artifacts.*
import org.gradle.api.artifacts.dsl.RepositoryHandler
import org.gradle.api.artifacts.maven.MavenPom
import org.gradle.api.tasks.bundling.Jar
import org.gradle.api.tasks.compile.JavaCompile
import org.gradle.internal.jvm.Jvm
import org.gradle.util.GradleVersion

/**
 * Encapsulates build configuration for elasticsearch projects.
 */
class BuildPlugin implements Plugin<Project> {

    static final JavaVersion minimumJava = JavaVersion.VERSION_1_8

    @Override
    void apply(Project project) {
        project.pluginManager.apply('java')
        project.pluginManager.apply('carrotsearch.randomized-testing')
        // these plugins add lots of info to our jars
        configureJarManifest(project) // jar config must be added before info broker
        project.pluginManager.apply('nebula.info-broker')
        project.pluginManager.apply('nebula.info-basic')
        project.pluginManager.apply('nebula.info-java')
        project.pluginManager.apply('nebula.info-scm')
        project.pluginManager.apply('nebula.info-jar')
        project.pluginManager.apply('com.bmuschko.nexus')
        project.pluginManager.apply(ProvidedBasePlugin)

        globalBuildInfo(project)
        configureRepositories(project)
        configureConfigurations(project)
        project.ext.versions = VersionProperties.versions
        configureCompile(project)

        configureTest(project)
        PrecommitTasks.configure(project)
    }

    /** Performs checks on the build environment and prints information about the build environment. */
    static void globalBuildInfo(Project project) {
        if (project.rootProject.ext.has('buildChecksDone') == false) {
            String javaHome = findJavaHome()
            File gradleJavaHome = Jvm.current().javaHome
            String gradleJavaVersionDetails = "${System.getProperty('java.vendor')} ${System.getProperty('java.version')}" +
                " [${System.getProperty('java.vm.name')} ${System.getProperty('java.vm.version')}]"

            String javaVersionDetails = gradleJavaVersionDetails
            String javaVersion = System.getProperty('java.version')
            JavaVersion javaVersionEnum = JavaVersion.current()
            if (new File(javaHome).canonicalPath != gradleJavaHome.canonicalPath) {
                javaVersionDetails = findJavaVersionDetails(project, javaHome)
                javaVersionEnum = JavaVersion.toVersion(findJavaSpecificationVersion(project, javaHome))
                javaVersion = findJavaVersion(project, javaHome)
            }

            // Build debugging info
            println '======================================='
            println 'Elasticsearch Build Hamster says Hello!'
            println '======================================='
            println "  Gradle Version        : ${project.gradle.gradleVersion}"
            println "  OS Info               : ${System.getProperty('os.name')} ${System.getProperty('os.version')} (${System.getProperty('os.arch')})"
            if (gradleJavaVersionDetails != javaVersionDetails) {
                println "  JDK Version (gradle)  : ${gradleJavaVersionDetails}"
                println "  JDK Version (compile) : ${javaVersionDetails}"
            } else {
                println "  JDK Version           : ${gradleJavaVersionDetails}"
            }

            // enforce gradle version
            GradleVersion minGradle = GradleVersion.version('2.8')
            if (GradleVersion.current() < minGradle) {
                throw new GradleException("${minGradle} or above is required to build elasticsearch")
            }

            // enforce Java version
            if (javaVersionEnum < minimumJava) {
                throw new GradleException("Java ${minimumJava} or above is required to build Elasticsearch")
            }

            project.rootProject.ext.javaHome = javaHome
            project.rootProject.ext.javaVersion = javaVersion
            project.rootProject.ext.buildChecksDone = true
        }
        project.targetCompatibility = minimumJava
        project.sourceCompatibility = minimumJava
        // set java home for each project, so they dont have to find it in the root project
        project.ext.javaHome = project.rootProject.ext.javaHome
        project.ext.javaVersion = project.rootProject.ext.javaVersion
    }

    /** Finds and enforces JAVA_HOME is set */
    private static String findJavaHome() {
        String javaHome = System.getenv('JAVA_HOME')
        if (javaHome == null) {
            if (System.getProperty("idea.active") != null) {
                // intellij doesn't set JAVA_HOME, so we use the jdk gradle was run with
                javaHome = Jvm.current().javaHome
            } else {
                throw new GradleException('JAVA_HOME must be set to build Elasticsearch')
            }
        }
        return javaHome
    }

    /** Finds printable java version of the given JAVA_HOME */
    private static String findJavaVersionDetails(Project project, String javaHome) {
        String versionInfoScript = 'print(' +
            'java.lang.System.getProperty("java.vendor") + " " + java.lang.System.getProperty("java.version") + ' +
            '" [" + java.lang.System.getProperty("java.vm.name") + " " + java.lang.System.getProperty("java.vm.version") + "]");'
        return runJavascript(project, javaHome, versionInfoScript).trim()
    }

    /** Finds the parsable java specification version */
    private static String findJavaSpecificationVersion(Project project, String javaHome) {
        String versionScript = 'print(java.lang.System.getProperty("java.specification.version"));'
        return runJavascript(project, javaHome, versionScript)
    }

    /** Finds the parsable java specification version */
    private static String findJavaVersion(Project project, String javaHome) {
        String versionScript = 'print(java.lang.System.getProperty("java.version"));'
        return runJavascript(project, javaHome, versionScript)
    }

    /** Runs the given javascript using jjs from the jdk, and returns the output */
    private static String runJavascript(Project project, String javaHome, String script) {
        File tmpScript = File.createTempFile('es-gradle-tmp', '.js');
        tmpScript.setText(script, 'UTF-8')
        ByteArrayOutputStream output = new ByteArrayOutputStream()
        project.exec {
            executable = new File(javaHome, 'bin/jjs')
            args tmpScript.toString()
            standardOutput = output
            errorOutput = new ByteArrayOutputStream()
        }
        return output.toString('UTF-8').trim()
    }

    /** Return the configuration name used for finding transitive deps of the given dependency. */
    private static String transitiveDepConfigName(String groupId, String artifactId, String version) {
        return "_transitive_${groupId}:${artifactId}:${version}"
    }

    /**
     * Makes dependencies non-transitive.
     *
     * Gradle allows setting all dependencies as non-transitive very easily.
     * Sadly this mechanism does not translate into maven pom generation. In order
     * to effectively make the pom act as if it has no transitive dependencies,
     * we must exclude each transitive dependency of each direct dependency.
     *
     * Determining the transitive deps of a dependency which has been resolved as
     * non-transitive is difficult because the process of resolving removes the
     * transitive deps. To sidestep this issue, we create a configuration per
     * direct dependency version. This specially named and unique configuration
     * will contain all of the transitive dependencies of this particular
     * dependency. We can then use this configuration during pom generation
     * to iterate the transitive dependencies and add excludes.
     */
    static void configureConfigurations(Project project) {
        // fail on any conflicting dependency versions
        project.configurations.all({ Configuration configuration ->
            if (configuration.name.startsWith('_transitive_')) {
                // don't force transitive configurations to not conflict with themselves, since
                // we just have them to find *what* transitive deps exist
                return
            }
            configuration.resolutionStrategy.failOnVersionConflict()
        })

        // force all dependencies added directly to compile/testCompile to be non-transitive, except for ES itself
        Closure disableTransitiveDeps = { ModuleDependency dep ->
            if (!(dep instanceof ProjectDependency) && dep.getGroup() != 'org.elasticsearch') {
                dep.transitive = false

                // also create a configuration just for this dependency version, so that later
                // we can determine which transitive dependencies it has
                String depConfig = transitiveDepConfigName(dep.group, dep.name, dep.version)
                if (project.configurations.findByName(depConfig) == null) {
                    project.configurations.create(depConfig)
                    project.dependencies.add(depConfig, "${dep.group}:${dep.name}:${dep.version}")
                }
            }
        }

        project.configurations.compile.dependencies.all(disableTransitiveDeps)
        project.configurations.testCompile.dependencies.all(disableTransitiveDeps)
        project.configurations.provided.dependencies.all(disableTransitiveDeps)

        // add exclusions to the pom directly, for each of the transitive deps of this project's deps
        project.modifyPom { MavenPom pom ->
            pom.withXml { XmlProvider xml ->
                // first find if we have dependencies at all, and grab the node
                NodeList depsNodes = xml.asNode().get('dependencies')
                if (depsNodes.isEmpty()) {
                    return
                }

                // check each dependency for any transitive deps
                for (Node depNode : depsNodes.get(0).children()) {
                    String groupId = depNode.get('groupId').get(0).text()
                    String artifactId = depNode.get('artifactId').get(0).text()
                    String version = depNode.get('version').get(0).text()

                    // collect the transitive deps now that we know what this dependency is
                    String depConfig = transitiveDepConfigName(groupId, artifactId, version)
                    Configuration configuration = project.configurations.findByName(depConfig)
                    if (configuration == null) {
                        continue // we did not make this dep non-transitive
                    }
                    Set<ResolvedArtifact> artifacts = configuration.resolvedConfiguration.resolvedArtifacts
                    if (artifacts.size() <= 1) {
                        // this dep has no transitive deps (or the only artifact is itself)
                        continue
                    }

                    // we now know we have something to exclude, so add the exclusion elements
                    Node exclusions = depNode.appendNode('exclusions')
                    for (ResolvedArtifact transitiveArtifact : artifacts) {
                        ModuleVersionIdentifier transitiveDep = transitiveArtifact.moduleVersion.id
                        if (transitiveDep.group == groupId && transitiveDep.name == artifactId) {
                            continue; // don't exclude the dependency itself!
                        }
                        Node exclusion = exclusions.appendNode('exclusion')
                        exclusion.appendNode('groupId', transitiveDep.group)
                        exclusion.appendNode('artifactId', transitiveDep.name)
                    }
                }
            }
        }
    }

    /** Adds repositores used by ES dependencies */
    static void configureRepositories(Project project) {
        RepositoryHandler repos = project.repositories
        repos.mavenCentral()
        repos.maven {
            name 'sonatype-snapshots'
            url 'http://oss.sonatype.org/content/repositories/snapshots/'
        }
        String luceneVersion = VersionProperties.lucene
        if (luceneVersion.contains('-snapshot')) {
            // extract the revision number from the version with a regex matcher
            String revision = (luceneVersion =~ /\w+-snapshot-(\d+)/)[0][1]
            repos.maven {
                name 'lucene-snapshots'
                url "http://s3.amazonaws.com/download.elasticsearch.org/lucenesnapshots/${revision}"
            }
        }
    }

    /** Adds compiler settings to the project */
    static void configureCompile(Project project) {
        project.afterEvaluate {
            // fail on all javac warnings
            project.tasks.withType(JavaCompile) {
                options.fork = true
                options.forkOptions.executable = new File(project.javaHome, 'bin/javac')
                options.compilerArgs << '-Werror' << '-Xlint:all' << '-Xdoclint:all' << '-Xdoclint:-missing'
                options.encoding = 'UTF-8'
            }
        }
    }

    /** Adds additional manifest info to jars */
    static void configureJarManifest(Project project) {
        project.tasks.withType(Jar) { Jar jarTask ->
            jarTask.doFirst {
                // this doFirst is added before the info plugin, therefore it will run
                // after the doFirst added by the info plugin, and we can override attributes
                jarTask.manifest.attributes(
                        'X-Compile-Elasticsearch-Version': VersionProperties.elasticsearch,
                        'X-Compile-Lucene-Version': VersionProperties.lucene,
<<<<<<< HEAD
                        'Build-Date': ZonedDateTime.now(ZoneOffset.UTC),
                        'Build-Java-Version': project.javaVersion)
=======
                        'Build-Date': ZonedDateTime.now(ZoneOffset.UTC))
                if (jarTask.manifest.attributes.containsKey('Change') == false) {
                    logger.warn('Building without git revision id.')
                    jarTask.manifest.attributes('Change': 'N/A')
                }
>>>>>>> a077f4a9
            }
        }
    }

    /** Returns a closure of common configuration shared by unit and integration tests. */
    static Closure commonTestConfig(Project project) {
        return {
            jvm "${project.javaHome}/bin/java"
            parallelism System.getProperty('tests.jvms', 'auto')

            // TODO: why are we not passing maxmemory to junit4?
            jvmArg '-Xmx' + System.getProperty('tests.heap.size', '512m')
            jvmArg '-Xms' + System.getProperty('tests.heap.size', '512m')
            if (JavaVersion.current().isJava7()) {
                // some tests need a large permgen, but that only exists on java 7
                jvmArg '-XX:MaxPermSize=128m'
            }
            jvmArg '-XX:MaxDirectMemorySize=512m'
            jvmArg '-XX:+HeapDumpOnOutOfMemoryError'
            File heapdumpDir = new File(project.buildDir, 'heapdump')
            heapdumpDir.mkdirs()
            jvmArg '-XX:HeapDumpPath=' + heapdumpDir
            argLine System.getProperty('tests.jvm.argline')

            // we use './temp' since this is per JVM and tests are forbidden from writing to CWD
            systemProperty 'java.io.tmpdir', './temp'
            systemProperty 'java.awt.headless', 'true'
            systemProperty 'tests.maven', 'true' // TODO: rename this once we've switched to gradle!
            systemProperty 'tests.artifact', project.name
            systemProperty 'tests.task', path
            systemProperty 'tests.security.manager', 'true'
            // default test sysprop values
            systemProperty 'tests.ifNoTests', 'fail'
            systemProperty 'es.logger.level', 'WARN'
            for (Map.Entry<String, String> property : System.properties.entrySet()) {
                if (property.getKey().startsWith('tests.') ||
                    property.getKey().startsWith('es.')) {
                    systemProperty property.getKey(), property.getValue()
                }
            }

            // System assertions (-esa) are disabled for now because of what looks like a
            // JDK bug triggered by Groovy on JDK7. We should look at re-enabling system
            // assertions when we upgrade to a new version of Groovy (currently 2.4.4) or
            // require JDK8. See https://issues.apache.org/jira/browse/GROOVY-7528.
            enableSystemAssertions false

            testLogging {
                slowTests {
                    heartbeat 10
                    summarySize 5
                }
                stackTraceFilters {
                    // custom filters: we carefully only omit test infra noise here
                    contains '.SlaveMain.'
                    regex(/^(\s+at )(org\.junit\.)/)
                    // also includes anonymous classes inside these two:
                    regex(/^(\s+at )(com\.carrotsearch\.randomizedtesting\.RandomizedRunner)/)
                    regex(/^(\s+at )(com\.carrotsearch\.randomizedtesting\.ThreadLeakControl)/)
                    regex(/^(\s+at )(com\.carrotsearch\.randomizedtesting\.rules\.)/)
                    regex(/^(\s+at )(org\.apache\.lucene\.util\.TestRule)/)
                    regex(/^(\s+at )(org\.apache\.lucene\.util\.AbstractBeforeAfterRule)/)
                }
                outputMode System.getProperty('tests.output', 'onerror')
            }

            balancers {
                executionTime cacheFilename: ".local-${project.version}-${name}-execution-times.log"
            }

            listeners {
                junitReport()
            }

            exclude '**/*$*.class'
        }
    }

    /** Configures the test task */
    static Task configureTest(Project project) {
        Task test = project.tasks.getByName('test')
        test.configure(commonTestConfig(project))
        test.configure {
            include '**/*Tests.class'
        }
        return test
    }
}<|MERGE_RESOLUTION|>--- conflicted
+++ resolved
@@ -298,16 +298,12 @@
                 jarTask.manifest.attributes(
                         'X-Compile-Elasticsearch-Version': VersionProperties.elasticsearch,
                         'X-Compile-Lucene-Version': VersionProperties.lucene,
-<<<<<<< HEAD
                         'Build-Date': ZonedDateTime.now(ZoneOffset.UTC),
                         'Build-Java-Version': project.javaVersion)
-=======
-                        'Build-Date': ZonedDateTime.now(ZoneOffset.UTC))
                 if (jarTask.manifest.attributes.containsKey('Change') == false) {
                     logger.warn('Building without git revision id.')
                     jarTask.manifest.attributes('Change': 'N/A')
                 }
->>>>>>> a077f4a9
             }
         }
     }
