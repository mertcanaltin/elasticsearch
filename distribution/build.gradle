--- conflicted
+++ resolved
@@ -78,12 +78,8 @@
    *                            Rest test config                               *
    *****************************************************************************/
   apply plugin: 'elasticsearch.rest-test'
-<<<<<<< HEAD
-  integTest {
+  project.integTest {
     dependsOn(project.assemble)
-=======
-  project.integTest {
->>>>>>> a6752c4d
     includePackaged true
     cluster {
       distribution = project.name
